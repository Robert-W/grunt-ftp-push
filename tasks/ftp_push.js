--- conflicted
+++ resolved
@@ -13,6 +13,7 @@
       ftpServer,
       options,
       done;
+
   /**
    * @returns {Boolean} true is returned if the required options have all been supplied
    */
@@ -20,7 +21,6 @@
     // host and dest are mandatory options
     return (options.host && options.dest);
   }
-<<<<<<< HEAD
 
   /**
   * @param {string} dest - path to directory
@@ -29,42 +29,27 @@
   function normalizeDir(dest) {
     return (dest.charAt(dest.length - 1) !== '/' ? dest + '/' : dest);
   }
+
   /**
   * @param {string} file - path to file
   * @return {string} - Return file with initial slash removed
   */
   function normalizeFilename(file) {
     return (file.charAt(0) === '/' ? file.slice(1) : file);
-=======
-
-  /**
-  * @param {string} dest - path to directory
-  * @return {string} - Return dest with trailing slash if not present
-  */
-  function normalizeDir(dest) {
-    return (dest.charAt(dest.length - 1) !== '/' ? dest + '/' : dest);
-  }
-  /**
-  * @param {string} file - path to file
-  * @return {string} - Return file with initial slash removed
-  */
-  function normalizeFilename(file) {
-    return (file.charAt(0) === '/' ? file.slice(1) : file);
-  }
+  }
+
   /**
    * @param {string} file - path to file
    * @param {string} cwd - path to current working directory
    * @return {string} - Return file without cwd if it starts with cwd, otherwise return the raw file.
    */
   function trimLeadingCwd(file, cwd) {
-    if ((typeof cwd === "string") && file.substr(0, cwd.length) === cwd)
-    {
+    if ((typeof cwd === "string") && file.substr(0, cwd.length) === cwd) {
       file = file.substr(cwd.length);
     }
-
     return file;
->>>>>>> 7682264e
-  }
+  }
+
   /**
    * @return {Array} returns string filepaths that are relative to options.dest,
    * they are reversed after filtering and mapping so they can be created in the correct order
@@ -136,11 +121,7 @@
         destinations.push(preparedDestination);
       } else {
         // Prepare the destination, then push into array for processing
-<<<<<<< HEAD
-        preparedDestination = destination + fileItem.path;
-=======
         preparedDestination = destination + trimLeadingCwd(fileItem.path, fileItem.cwd);
->>>>>>> 7682264e
         destinations.push(preparedDestination);
       }
     });
@@ -206,11 +187,7 @@
 
       // Guarantee the path is pushed to the intended location
       // Remove cwd from path unless its . or ./
-<<<<<<< HEAD
-      destPath = ((cwd === '.' || cwd === './') ? file : file.replace(cwd, ''));
-=======
       destPath = trimLeadingCwd(file, cwd);
->>>>>>> 7682264e
       // Remove / from start of file if present
       destPath = normalizeFilename(destPath);
       // file could have optional destination different from default, if so, add it here
@@ -256,10 +233,7 @@
           grunt.log.error(err);
           done(false);
         }
-<<<<<<< HEAD
-=======
         ftpServer.destroy();
->>>>>>> 7682264e
         grunt.log.ok("FTP connection closed!");
         done();
       });
